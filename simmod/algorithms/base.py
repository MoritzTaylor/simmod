--- conflicted
+++ resolved
@@ -29,7 +29,6 @@
         """
         pass
 
-<<<<<<< HEAD
     def _record_new_val(self, modifier, instrumentation, values):
         self._current_values[modifier].update({instrumentation.object_name: values})
 
@@ -44,9 +43,6 @@
 
         Returns:        Return of the setter functions
         """
-=======
-    def step(self, execution: EXECUTION_POINTS = 'RESET', **kwargs) -> None:
->>>>>>> 4f72c8a0
         input = kwargs
         for modifier in self.modifiers:
             for instrumentation in modifier.instrumentation:
