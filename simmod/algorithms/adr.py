<<<<<<< HEAD
from typing import Any, AnyStr, Union
=======
"""
Copyright (c) 2020, Moritz Schneider
@Author: Moritz Schneider
"""
from typing import Any, AnyStr
>>>>>>> 2b5e0e92
import numpy as np

from simmod.algorithms.base import BaseAlgorithm
from simmod.modification.base_modifier import BaseModifier
from simmod.common.parametrization import Parametrization
from simmod.common.parametrization import Execution

EXECUTION_POINTS = Union[Execution]


class AutomaticDomainRandomization(BaseAlgorithm):

    def __init__(self, *modifiers: BaseModifier, random_state=None, **kwargs: Any) -> None:
        if random_state is None:
            self.random_state = np.random.RandomState()
        elif isinstance(random_state, int):
            # random_state assumed to be an int
            self.random_state = np.random.RandomState(random_state)
        else:
            self.random_state = random_state
        super().__init__(*modifiers, **kwargs)

    def _randomize_object(self, modifier: BaseModifier, instrumentation: Parametrization):
        pass

    def _bound_value(self, modifier: BaseModifier, instrumentation: Parametrization):
        pass

    def _adapt_instrumentation(self, instrumentation: Parametrization, new_bounds):
        pass

    def step(self, execution: EXECUTION_POINTS = 'RESET', **kwargs) -> None:
        random_idx = np.random.randint(0, len(self.modifiers) - 1)
        bounded_modifier = self.modifiers[random_idx]
        for modifier in self.modifiers:
            if modifier is bounded_modifier:
                continue
            for instrumentation in modifier.instrumentation:
                self._randomize_object(modifier, instrumentation)<|MERGE_RESOLUTION|>--- conflicted
+++ resolved
@@ -1,12 +1,8 @@
-<<<<<<< HEAD
-from typing import Any, AnyStr, Union
-=======
 """
 Copyright (c) 2020, Moritz Schneider
 @Author: Moritz Schneider
 """
-from typing import Any, AnyStr
->>>>>>> 2b5e0e92
+from typing import Any, AnyStr, Union
 import numpy as np
 
 from simmod.algorithms.base import BaseAlgorithm
