from inspect import signature
from typing import Any, Union

import numpy as np

from simmod.algorithms.base import BaseAlgorithm
from simmod.common.parametrization import Parametrization
from simmod.modification.base_modifier import BaseModifier
from simmod.common.parametrization import Execution

EXECUTION_POINTS = Union[Execution]


class UniformDomainRandomization(BaseAlgorithm):

    def __init__(self, *modifiers: BaseModifier, random_state=None, **kwargs: Any) -> None:
        if random_state is None:
            self.random_state = np.random.RandomState()
        elif isinstance(random_state, int):
            # random_state assumed to be an int
            self.random_state = np.random.RandomState(random_state)
        else:
            self.random_state = random_state
        super().__init__(*modifiers, **kwargs)

    def _randomize_object(self, modifier: BaseModifier, instrumentation: Parametrization, **kwargs) -> None:
        object_name = instrumentation.object_name
        setter_func = modifier.standard_setters[instrumentation.setter]

        if setter_func.__defaults__ is not None:  # in case there are no kwargs
            n_kwargs = len(setter_func.__defaults__)
        else:
            n_kwargs = 0

        sig = signature(setter_func)
        n_params = len(sig.parameters) - n_kwargs - 1  # Exclude name & non-positional arguments
        # TODO: Randomize non-positional arguments

        lower_bound = instrumentation.lower_bound
        upper_bound = instrumentation.upper_bound
        val = list()
        assert len(lower_bound) == len(upper_bound)
        n = len(lower_bound)
        for _ in range(n_params):
            val.append(np.array([self.random_state.uniform(lower_bound[i], upper_bound[i]) for i in range(n)]))
        return setter_func(object_name, *val, **kwargs)

    def step(self, execution: EXECUTION_POINTS = 'RESET', **kwargs) -> None:
        for modifier in self.modifiers:
            for instrumentation in modifier.instrumentation:
<<<<<<< HEAD
                self._randomize_object(modifier, instrumentation)
=======
                self._randomize_object(modifier, instrumentation)
>>>>>>> c7c8f832
<|MERGE_RESOLUTION|>--- conflicted
+++ resolved
@@ -48,8 +48,4 @@
     def step(self, execution: EXECUTION_POINTS = 'RESET', **kwargs) -> None:
         for modifier in self.modifiers:
             for instrumentation in modifier.instrumentation:
-<<<<<<< HEAD
-                self._randomize_object(modifier, instrumentation)
-=======
-                self._randomize_object(modifier, instrumentation)
->>>>>>> c7c8f832
+                self._randomize_object(modifier, instrumentation)